--- conflicted
+++ resolved
@@ -8,15 +8,9 @@
 resolver = "3"
 
 [workspace.package]
-<<<<<<< HEAD
-version = "0.3.0"
-edition = "2021"
-rust-version = "1.81.0"
-=======
 version = "0.3.1"
 edition = "2024"
 rust-version = "1.85.0"
->>>>>>> 71864609
 description = "A decentralized solution for service discovery and orchestration that is lightweight, highly available, and fault tolerant."
 repository = "https://github.com/al8n/serf"
 homepage = "https://github.com/al8n/serf"
@@ -27,12 +21,7 @@
 
 [workspace.dependencies]
 byteorder = "1"
-<<<<<<< HEAD
-clap = "4.5"
-derive_more = { version = "1", features = ["full"] }
-=======
 derive_more = { version = "2", features = ["full"] }
->>>>>>> 71864609
 futures = { version = "0.3", default-features = false }
 serde = { version = "1", features = ["derive"] }
 humantime-serde = "1"
@@ -42,20 +31,11 @@
 regex = "1"
 smol_str = "0.3"
 smallvec = "1"
-<<<<<<< HEAD
-rand = "0.8"
-regex = "1"
-=======
 rand = "0.9"
->>>>>>> 71864609
 
 arbitrary = { version = "1", default-features = false, features = ["derive"] }
 quickcheck = { version = "1", default-features = false }
 
-<<<<<<< HEAD
-serf-core = { path = "core", version = "0.3", default-features = false }
-serf-types = { path = "types", version = "0.3", default-features = false }
-=======
 # memberlist-proto = { version = "0.1", path = "../memberlist/memberlist-proto", default-features = false }
 # memberlist-core = { version = "0.6", path = "../memberlist/memberlist-core", default-features = false }
 # memberlist = { version = "0.6", path = "../memberlist/memberlist", default-features = false }
@@ -69,5 +49,4 @@
 memberlist = { version = "0.6", default-features = false }
 
 serf-core = { path = "serf-core", version = "0.3.0", default-features = false }
-serf = { path = "serf", version = "0.3.0", default-features = false }
->>>>>>> 71864609
+serf = { path = "serf", version = "0.3.0", default-features = false }